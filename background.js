--- conflicted
+++ resolved
@@ -33,7 +33,6 @@
         // Get settings for endpoint configuration
         const settings = await this.getSettings();
         const endpoint = settings.ollamaEndpoint || 'http://localhost:8081';
-<<<<<<< HEAD
         const embeddingModel = settings.embeddingModel || 'nomic-embed-text';
         this.currentSettings = {
             ...settings,
@@ -47,7 +46,6 @@
         // this.orchestratorAgent = new OrchestratorAgent(endpoint); // Commented out for now
         this.semanticMemory = new SemanticTensorMemory({ ollamaEndpoint: endpoint, embeddingModel });
         
-=======
         const visionModel = settings.vlmModel || 'llava:7b';
 
         // Initialize only vision agent for now
@@ -56,7 +54,6 @@
         // this.orchestratorAgent = new OrchestratorAgent(endpoint); // Commented out for now
         this.semanticMemory = new SemanticTensorMemory();
 
->>>>>>> 00cf5c8a
         // Connect orchestrator to agents (commented out for now)
         // this.orchestratorAgent.initialize(this.textAgent, this.visionAgent);
 
@@ -799,25 +796,19 @@
     }
 
     async saveSettings() {
-<<<<<<< HEAD
         const existing = await this.getSettings();
         const settings = {
             ...existing,
             ...this.currentSettings,
-=======
         const currentSettings = await this.getSettings();
         const settings = {
             ...currentSettings,
->>>>>>> 00cf5c8a
             isActive: this.isActive,
             analysisInterval: this.analysisInterval
         };
 
-<<<<<<< HEAD
         this.currentSettings = settings;
 
-=======
->>>>>>> 00cf5c8a
         await chrome.storage.local.set({ claudeySettings: settings });
     }
 
