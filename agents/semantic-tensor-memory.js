--- conflicted
+++ resolved
@@ -90,7 +90,6 @@
     }
 
     createMemoryEntry(memoryId, orchestrationResult) {
-<<<<<<< HEAD
         const normalizeEmbedding = (embedding) => {
             if (!embedding) return null;
             if (Array.isArray(embedding)) return [...embedding];
@@ -114,14 +113,12 @@
             || visionEmbedding?.length
             || textEmbedding?.length
             || 0;
-=======
         const textSummary = orchestrationResult.agentResults.text?.textAnalysis?.summary?.substring(0, 200);
         const textSummaryWithEllipsis = textSummary ? `${textSummary}...` : '';
         const visionSynthesis = orchestrationResult.agentResults.vision?.visionAnalysis?.synthesis?.substring(0, 200);
         const visionSynthesisWithEllipsis = visionSynthesis ? `${visionSynthesis}...` : '';
         const orchestratorAnalysis = orchestrationResult.orchestratorSynthesis?.unifiedAnalysis?.substring(0, 200);
         const orchestratorAnalysisWithEllipsis = orchestratorAnalysis ? `${orchestratorAnalysis}...` : '';
->>>>>>> 92d8c163
 
         const entry = {
             // Core metadata
